/**
 * Licensed to the Apache Software Foundation (ASF) under one or more
 * contributor license agreements.  See the NOTICE file distributed with
 * this work for additional information regarding copyright ownership.
 * The ASF licenses this file to You under the Apache License, Version 2.0
 * (the "License"); you may not use this file except in compliance with
 * the License.  You may obtain a copy of the License at
 *
 *    http://www.apache.org/licenses/LICENSE-2.0
 *
 * Unless required by applicable law or agreed to in writing, software
 * distributed under the License is distributed on an "AS IS" BASIS,
 * WITHOUT WARRANTIES OR CONDITIONS OF ANY KIND, either express or implied.
 * See the License for the specific language governing permissions and
 * limitations under the License.
 */

package kafka.server

import kafka.network.RequestChannel
import kafka.raft.RaftManager
import kafka.server.QuotaFactory.QuotaManagers
import kafka.utils.Logging
<<<<<<< HEAD
import org.apache.kafka.common.acl.AclOperation.{ALTER_CONFIGS, CLUSTER_ACTION, CREATE, DESCRIBE, DESCRIBE_CONFIGS}
=======
import org.apache.kafka.common.acl.AclOperation.{ALTER, CLUSTER_ACTION, CREATE, DESCRIBE}
>>>>>>> cf22134f
import org.apache.kafka.common.errors.ApiException
import org.apache.kafka.common.internals.FatalExitError
import org.apache.kafka.common.message.ApiVersionsResponseData.{ApiVersionsResponseKey, FinalizedFeatureKey, SupportedFeatureKey}
import org.apache.kafka.common.message.CreateTopicsRequestData.CreatableTopicCollection
import org.apache.kafka.common.message.CreateTopicsResponseData.CreatableTopicResult
import org.apache.kafka.common.message.MetadataResponseData.MetadataResponseBroker
import org.apache.kafka.common.message.{AlterIsrResponseData, ApiVersionsResponseData, BeginQuorumEpochResponseData, BrokerHeartbeatResponseData, BrokerRegistrationResponseData, CreateTopicsResponseData, DecommissionBrokerResponseData, DescribeQuorumResponseData, EndQuorumEpochResponseData, FetchResponseData, MetadataResponseData, VoteResponseData}
import org.apache.kafka.common.protocol.{ApiKeys, ApiMessage, Errors}
import org.apache.kafka.common.record.BaseRecords
import org.apache.kafka.common.requests._
import org.apache.kafka.common.resource.Resource
import org.apache.kafka.common.resource.Resource.CLUSTER_NAME
import org.apache.kafka.common.resource.ResourceType.{CLUSTER, TOPIC}
import org.apache.kafka.common.utils.{LogContext, Time}
import org.apache.kafka.common.{Node, TopicPartition}
import org.apache.kafka.controller.ClusterControlManager.{HeartbeatReply, RegistrationReply}
import org.apache.kafka.controller.{Controller, LeaderAndIsr}
import org.apache.kafka.metadata.{FeatureManager, VersionRange}
import org.apache.kafka.server.authorizer.Authorizer

import scala.collection.mutable
import scala.compat.java8.FutureConverters
import scala.concurrent.ExecutionContext.Implicits.global
import scala.jdk.CollectionConverters._
import scala.util.{Failure, Success}

/**
 * Request handler for Controller APIs
 */
class ControllerApis(val requestChannel: RequestChannel,
                     val authorizer: Option[Authorizer],
                     val quotas: QuotaManagers,
                     val time: Time,
                     val supportedFeatures: Map[String, VersionRange],
                     val controller: Controller,
                     val raftManager: RaftManager,
                     val config: KafkaConfig,
                     val metaProperties: MetaProperties,
                     val controllerNodes: Seq[Node]) extends ApiRequestHandler with Logging {

  val apisUtils = new ApisUtils(new LogContext(s"[ControllerApis id=${config.controllerId}] "),
    requestChannel, authorizer, quotas, time)

  var supportedApiKeys = Set(
    ApiKeys.FETCH,
    ApiKeys.METADATA,
    //ApiKeys.SASL_HANDSHAKE
    ApiKeys.API_VERSIONS,
    ApiKeys.CREATE_TOPICS,
    //ApiKeys.DELETE_TOPICS,
    //ApiKeys.DESCRIBE_ACLS,
    //ApiKeys.CREATE_ACLS,
    //ApiKeys.DELETE_ACLS,
    //ApiKeys.DESCRIBE_CONFIGS,
    //ApiKeys.ALTER_CONFIGS,
    //ApiKeys.SASL_AUTHENTICATE,
    //ApiKeys.CREATE_PARTITIONS,
    //ApiKeys.CREATE_DELEGATION_TOKEN
    //ApiKeys.RENEW_DELEGATION_TOKEN
    //ApiKeys.EXPIRE_DELEGATION_TOKEN
    //ApiKeys.DESCRIBE_DELEGATION_TOKEN
    //ApiKeys.ELECT_LEADERS
    //ApiKeys.INCREMENTAL_ALTER_CONFIGS
    //ApiKeys.ALTER_PARTITION_REASSIGNMENTS
    //ApiKeys.LIST_PARTITION_REASSIGNMENTS
    ApiKeys.DESCRIBE_CLIENT_QUOTAS,
    ApiKeys.ALTER_CLIENT_QUOTAS,
    //ApiKeys.DESCRIBE_USER_SCRAM_CREDENTIALS
    //ApiKeys.ALTER_USER_SCRAM_CREDENTIALS
    //ApiKeys.UPDATE_FEATURES
    ApiKeys.VOTE,
    ApiKeys.BEGIN_QUORUM_EPOCH,
    ApiKeys.END_QUORUM_EPOCH,
    ApiKeys.DESCRIBE_QUORUM,
    ApiKeys.ALTER_ISR,
    ApiKeys.BROKER_REGISTRATION,
    ApiKeys.BROKER_HEARTBEAT,
    ApiKeys.DECOMMISSION_BROKER,
  )

  private def maybeHandleInvalidEnvelope(
    envelope: RequestChannel.Request,
    forwardedApiKey: ApiKeys
  ): Boolean = {
    def sendEnvelopeError(error: Errors): Unit = {
      apisUtils.sendErrorResponseMaybeThrottle(envelope, error.exception)
    }

    if (!apisUtils.authorize(envelope.context, CLUSTER_ACTION, CLUSTER, CLUSTER_NAME)) {
      // Forwarding request must have CLUSTER_ACTION authorization to reduce the risk of impersonation.
      sendEnvelopeError(Errors.CLUSTER_AUTHORIZATION_FAILED)
      true
    } else if (!forwardedApiKey.forwardable) {
      sendEnvelopeError(Errors.INVALID_REQUEST)
      true
    } else {
      false
    }
  }

  override def handle(request: RequestChannel.Request): Unit = {
    try {
      val handled = request.envelope.exists(envelope => {
        maybeHandleInvalidEnvelope(envelope, request.header.apiKey)
      })

      if (handled)
        return

      request.header.apiKey match {
        case ApiKeys.FETCH => handleFetch(request)
        case ApiKeys.METADATA => handleMetadataRequest(request)
        case ApiKeys.CREATE_TOPICS => handleCreateTopics(request)
        case ApiKeys.API_VERSIONS => handleApiVersionsRequest(request)
        case ApiKeys.VOTE => handleVote(request)
        case ApiKeys.BEGIN_QUORUM_EPOCH => handleBeginQuorumEpoch(request)
        case ApiKeys.END_QUORUM_EPOCH => handleEndQuorumEpoch(request)
        case ApiKeys.DESCRIBE_QUORUM => handleDescribeQuorum(request)
        case ApiKeys.ALTER_ISR => handleAlterIsrRequest(request)
        case ApiKeys.BROKER_REGISTRATION => handleBrokerRegistration(request)
<<<<<<< HEAD
        case ApiKeys.DESCRIBE_CLIENT_QUOTAS => handleDescribeClientQuotas(request)
        case ApiKeys.ALTER_CLIENT_QUOTAS => handleAlterClientQuotas(request)
=======
        case ApiKeys.BROKER_HEARTBEAT => handleBrokerHeartBeatRequest(request)
        case ApiKeys.DECOMMISSION_BROKER => handleDecommissionBroker(request)
>>>>>>> cf22134f
        case _ => throw new ApiException(s"Unsupported ApiKey ${request.context.header.apiKey()}")
      }
    } catch {
      case e: FatalExitError => throw e
      case e: Throwable => apisUtils.handleError(request, e)
    }
  }

  private def handleFetch(request: RequestChannel.Request): Unit = {
    apisUtils.authorizeClusterOperation(request, CLUSTER_ACTION)
    handleRaftRequest(request, response => new FetchResponse[BaseRecords](response.asInstanceOf[FetchResponseData]))
  }

  def handleMetadataRequest(request: RequestChannel.Request): Unit = {
    val metadataRequest = request.body[MetadataRequest]
    def createResponseCallback(requestThrottleMs: Int): MetadataResponse = {
      val metadataResponseData = new MetadataResponseData()
      metadataResponseData.setThrottleTimeMs(requestThrottleMs)
      controllerNodes.foreach { node =>
        metadataResponseData.brokers().add(new MetadataResponseBroker()
          .setHost(node.host)
          .setNodeId(node.id)
          .setPort(node.port)
          .setRack(node.rack))
      }
      metadataResponseData.setClusterId(metaProperties.clusterId.toString)
      if (controller.curClaimEpoch() > 0) {
        metadataResponseData.setControllerId(config.controllerId)
      } else {
        metadataResponseData.setControllerId(MetadataResponse.NO_CONTROLLER_ID)
      }
      val clusterAuthorizedOperations = if (metadataRequest.data.includeClusterAuthorizedOperations) {
        if (apisUtils.authorize(request.context, DESCRIBE, CLUSTER, CLUSTER_NAME)) {
          apisUtils.authorizedOperations(request, Resource.CLUSTER)
        } else {
          0
        }
      } else {
        Int.MinValue
      }
      // TODO: fill in information about the metadata topic
      metadataResponseData.setClusterAuthorizedOperations(clusterAuthorizedOperations)
      new MetadataResponse(metadataResponseData, request.header.apiVersion)
    }
    apisUtils.sendResponseMaybeThrottle(request,
      requestThrottleMs => createResponseCallback(requestThrottleMs))
  }

  def handleCreateTopics(request: RequestChannel.Request): Unit = {
    val createTopicRequest = request.body[CreateTopicsRequest]
    val (authorizedCreateRequest, unauthorizedTopics) =
      if (apisUtils.authorize(request.context, CREATE, CLUSTER, CLUSTER_NAME)) {
        (createTopicRequest.data, Seq.empty)
      } else {
        val duplicate = createTopicRequest.data.duplicate()
        val authorizedTopics = new CreatableTopicCollection()
        val unauthorizedTopics = mutable.Buffer.empty[String]

        createTopicRequest.data.topics.asScala.foreach { topicData =>
          if (apisUtils.authorize(request.context, CREATE, TOPIC, topicData.name)) {
            authorizedTopics.add(topicData)
          } else {
            unauthorizedTopics += topicData.name
          }
        }
        (duplicate.setTopics(authorizedTopics), unauthorizedTopics)
      }

    def sendResponse(response: CreateTopicsResponseData): Unit = {
      unauthorizedTopics.foreach { topic =>
        val result = new CreatableTopicResult()
          .setName(topic)
          .setErrorCode(Errors.TOPIC_AUTHORIZATION_FAILED.code)
        response.topics.add(result)
      }

      apisUtils.sendResponseMaybeThrottle(request, throttleTimeMs => {
        response.setThrottleTimeMs(throttleTimeMs)
        new CreateTopicsResponse(response)
      })
    }

    if (authorizedCreateRequest.topics.isEmpty) {
      sendResponse(new CreateTopicsResponseData())
    } else {
      val future = controller.createTopics(authorizedCreateRequest)
      future.whenComplete((responseData, exception) => {
        val response = if (exception != null) {
          createTopicRequest.getErrorResponse(exception).data
        } else {
          responseData
        }
        sendResponse(response)
      })
    }
  }

  def handleApiVersionsRequest(request: RequestChannel.Request): Unit = {
    // Note that broker returns its full list of supported ApiKeys and versions regardless of current
    // authentication state (e.g., before SASL authentication on an SASL listener, do note that no
    // Kafka protocol requests may take place on an SSL listener before the SSL handshake is finished).
    // If this is considered to leak information about the broker version a workaround is to use SSL
    // with client authentication which is performed at an earlier stage of the connection where the
    // ApiVersionRequest is not available.
    def createResponseCallback(features: FeatureManager.FinalizedFeaturesAndEpoch,
                               requestThrottleMs: Int): ApiVersionsResponse = {
      val apiVersionRequest = request.body[ApiVersionsRequest]
      if (apiVersionRequest.hasUnsupportedRequestVersion)
        apiVersionRequest.getErrorResponse(requestThrottleMs, Errors.UNSUPPORTED_VERSION.exception)
      else if (!apiVersionRequest.isValid)
        apiVersionRequest.getErrorResponse(requestThrottleMs, Errors.INVALID_REQUEST.exception)
      else {
        val data = new ApiVersionsResponseData().
          setErrorCode(0.toShort).
          setThrottleTimeMs(requestThrottleMs).
          setFinalizedFeaturesEpoch(features.epoch())
        supportedFeatures.foreach {
          case (k, v) => data.supportedFeatures().add(new SupportedFeatureKey().
            setName(k).setMaxVersion(v.max()).setMinVersion(v.min()))
        }
        features.finalizedFeatures().asScala.foreach {
          case (k, v) => data.finalizedFeatures().add(new FinalizedFeatureKey().
            setName(k).setMaxVersionLevel(v.max()).setMinVersionLevel(v.min()))
        }
        ApiKeys.enabledApis().asScala.foreach {
          key =>
            if (supportedApiKeys.contains(key)) {
              data.apiKeys().add(new ApiVersionsResponseKey().
                setApiKey(key.id).
                setMaxVersion(key.latestVersion()).
                setMinVersion(key.oldestVersion()))
            }
        }
        new ApiVersionsResponse(data)
      }
    }
    FutureConverters.toScala(controller.finalizedFeatures()).onComplete {
      case Success(features) =>
        apisUtils.sendResponseMaybeThrottle(request,
          requestThrottleMs => createResponseCallback(features, requestThrottleMs))
      case Failure(e) => apisUtils.handleError(request, e)
    }
  }

  private def handleVote(request: RequestChannel.Request): Unit = {
    apisUtils.authorizeClusterOperation(request, CLUSTER_ACTION)
    handleRaftRequest(request, response => new VoteResponse(response.asInstanceOf[VoteResponseData]))
  }

  private def handleBeginQuorumEpoch(request: RequestChannel.Request): Unit = {
    apisUtils.authorizeClusterOperation(request, CLUSTER_ACTION)
    handleRaftRequest(request, response => new BeginQuorumEpochResponse(response.asInstanceOf[BeginQuorumEpochResponseData]))
  }

  private def handleEndQuorumEpoch(request: RequestChannel.Request): Unit = {
    apisUtils.authorizeClusterOperation(request, CLUSTER_ACTION)
    handleRaftRequest(request, response => new EndQuorumEpochResponse(response.asInstanceOf[EndQuorumEpochResponseData]))
  }

  private def handleDescribeQuorum(request: RequestChannel.Request): Unit = {
    apisUtils.authorizeClusterOperation(request, DESCRIBE)
    handleRaftRequest(request, response => new DescribeQuorumResponse(response.asInstanceOf[DescribeQuorumResponseData]))
  }

  def handleAlterIsrRequest(request: RequestChannel.Request): Unit = {
    apisUtils.authorizeClusterOperation(request, CLUSTER_ACTION)

    val alterIsrRequest = request.body[AlterIsrRequest]
    val isrsToAlter = mutable.Map[TopicPartition, LeaderAndIsr]()
    alterIsrRequest.data.topics.forEach { topicReq =>
      topicReq.partitions.forEach { partitionReq =>
        val tp = new TopicPartition(topicReq.name, partitionReq.partitionIndex)
        val newIsr = partitionReq.newIsr()
        isrsToAlter.put(tp, new LeaderAndIsr(
          alterIsrRequest.data.brokerId,
          partitionReq.leaderEpoch,
          newIsr,
          partitionReq.currentIsrVersion))
      }
    }

    val future = controller.alterIsr(
      alterIsrRequest.data.brokerId,
      alterIsrRequest.data.brokerEpoch,
      isrsToAlter.asJava
    )

    future.whenComplete((responses, exception) => {
      val response = if (exception != null) {
        alterIsrRequest.getErrorResponse(exception)
      } else {
        val responseData = new AlterIsrResponseData()
          .setErrorCode(Errors.NONE.code)

        responses.forEach { (topicPartition, error) =>
          var topicData = responseData.topics.find(topicPartition.topic)
          if (topicData == null) {
            topicData = new AlterIsrResponseData.TopicData()
              .setName(topicPartition.topic)
            responseData.topics.add(topicData)
          }

          // TODO: Partition response data expects ISR info
          val partitionResult = new AlterIsrResponseData.PartitionData()
            .setPartitionIndex(topicPartition.partition)
            .setErrorCode(error.code)
          topicData.partitions.add(partitionResult)
        }

        new AlterIsrResponse(responseData)
      }
      apisUtils.sendResponseExemptThrottle(request, response)
    })
  }

  def handleBrokerHeartBeatRequest(request: RequestChannel.Request): Unit = {
    val heartbeatRequest = request.body[BrokerHeartbeatRequest]
    apisUtils.authorizeClusterOperation(request, CLUSTER_ACTION)

    controller.processBrokerHeartbeat(heartbeatRequest.data).handle[Unit]((reply, e) => {
      def createResponseCallback(requestThrottleMs: Int,
                                 reply: HeartbeatReply,
                                 e: Throwable): BrokerHeartbeatResponse = {
        if (e != null) {
          new BrokerHeartbeatResponse(new BrokerHeartbeatResponseData().
            setThrottleTimeMs(requestThrottleMs).
            setErrorCode(Errors.forException(e).code()))
        } else {
          new BrokerHeartbeatResponse(new BrokerHeartbeatResponseData().
            setThrottleTimeMs(requestThrottleMs).
            setErrorCode(Errors.NONE.code()).
            setIsCaughtUp(reply.isCaughtUp).
            setIsFenced(reply.isFenced))
        }
      }
      apisUtils.sendResponseMaybeThrottle(request,
        requestThrottleMs => createResponseCallback(requestThrottleMs, reply, e))
    })
  }

  def handleDecommissionBroker(request: RequestChannel.Request): Unit = {
    val decommissionRequest = request.body[DecommissionBrokerRequest]
    apisUtils.authorizeClusterOperation(request, ALTER)

    controller.decommissionBroker(decommissionRequest.data().brokerId()).handle[Unit]((_, e) => {
      def createResponseCallback(requestThrottleMs: Int,
                                 e: Throwable): DecommissionBrokerResponse = {
        if (e != null) {
          new DecommissionBrokerResponse(new DecommissionBrokerResponseData().
            setThrottleTimeMs(requestThrottleMs).
            setErrorCode(Errors.forException(e).code()))
        } else {
          new DecommissionBrokerResponse(new DecommissionBrokerResponseData().
            setThrottleTimeMs(requestThrottleMs))
        }
      }
      apisUtils.sendResponseMaybeThrottle(request,
        requestThrottleMs => createResponseCallback(requestThrottleMs, e))
    })
  }

  def handleBrokerRegistration(request: RequestChannel.Request): Unit = {
    val registrationRequest = request.body[BrokerRegistrationRequest]
    apisUtils.authorizeClusterOperation(request, CLUSTER_ACTION)

    controller.registerBroker(registrationRequest.data).handle[Unit]((reply, e) => {
      def createResponseCallback(requestThrottleMs: Int,
                                 reply: RegistrationReply,
                                 e: Throwable): BrokerRegistrationResponse = {
        if (e != null) {
          new BrokerRegistrationResponse(new BrokerRegistrationResponseData().
            setThrottleTimeMs(requestThrottleMs).
            setErrorCode(Errors.forException(e).code()))
        } else {
          new BrokerRegistrationResponse(new BrokerRegistrationResponseData().
            setThrottleTimeMs(requestThrottleMs).
            setErrorCode(Errors.NONE.code()).
            setBrokerEpoch(reply.epoch))
        }
      }
      apisUtils.sendResponseMaybeThrottle(request,
        requestThrottleMs => createResponseCallback(requestThrottleMs, reply, e))
    })
  }

  private def handleRaftRequest(request: RequestChannel.Request,
                                buildResponse: ApiMessage => AbstractResponse): Unit = {
    val requestBody = request.body[AbstractRequest]
    val future = raftManager.handleRequest(request.header, requestBody.data)

    future.whenComplete((responseData, exception) => {
      val response = if (exception != null) {
        requestBody.getErrorResponse(exception)
      } else {
        buildResponse(responseData)
      }
      apisUtils.sendResponseExemptThrottle(request, response)
    })
  }

  def handleDescribeClientQuotas(request: RequestChannel.Request): Unit = {
    val quotaRequest = request.body[DescribeClientQuotasRequest]
    apisUtils.authorize(request.context, DESCRIBE_CONFIGS, CLUSTER, CLUSTER_NAME)

    controller.describeClientQuotas(quotaRequest.filter()).whenComplete((results, exception) => {
      if (exception != null) {
        apisUtils.handleError(request, exception)
      } else {
        apisUtils.sendResponseMaybeThrottle(request, requestThrottleMs =>
          DescribeClientQuotasResponse.fromQuotaEntities(results, requestThrottleMs))
      }
    })
  }

  def handleAlterClientQuotas(request: RequestChannel.Request): Unit = {
    val quotaRequest = request.body[AlterClientQuotasRequest]
    apisUtils.authorize(request.context, ALTER_CONFIGS, CLUSTER, CLUSTER_NAME)

    controller.alterClientQuotas(quotaRequest.entries(), quotaRequest.validateOnly())
      .whenComplete((results, exception) => {
        if (exception != null) {
          apisUtils.handleError(request, exception)
        } else {
          apisUtils.sendResponseMaybeThrottle(request, requestThrottleMs =>
            AlterClientQuotasResponse.fromQuotaEntities(results, requestThrottleMs))
        }
      })
  }
}<|MERGE_RESOLUTION|>--- conflicted
+++ resolved
@@ -21,11 +21,7 @@
 import kafka.raft.RaftManager
 import kafka.server.QuotaFactory.QuotaManagers
 import kafka.utils.Logging
-<<<<<<< HEAD
-import org.apache.kafka.common.acl.AclOperation.{ALTER_CONFIGS, CLUSTER_ACTION, CREATE, DESCRIBE, DESCRIBE_CONFIGS}
-=======
-import org.apache.kafka.common.acl.AclOperation.{ALTER, CLUSTER_ACTION, CREATE, DESCRIBE}
->>>>>>> cf22134f
+import org.apache.kafka.common.acl.AclOperation.{ALTER, ALTER_CONFIGS, CLUSTER_ACTION, CREATE, DESCRIBE}
 import org.apache.kafka.common.errors.ApiException
 import org.apache.kafka.common.internals.FatalExitError
 import org.apache.kafka.common.message.ApiVersionsResponseData.{ApiVersionsResponseKey, FinalizedFeatureKey, SupportedFeatureKey}
@@ -146,13 +142,10 @@
         case ApiKeys.DESCRIBE_QUORUM => handleDescribeQuorum(request)
         case ApiKeys.ALTER_ISR => handleAlterIsrRequest(request)
         case ApiKeys.BROKER_REGISTRATION => handleBrokerRegistration(request)
-<<<<<<< HEAD
+        case ApiKeys.BROKER_HEARTBEAT => handleBrokerHeartBeatRequest(request)
+        case ApiKeys.DECOMMISSION_BROKER => handleDecommissionBroker(request)
         case ApiKeys.DESCRIBE_CLIENT_QUOTAS => handleDescribeClientQuotas(request)
         case ApiKeys.ALTER_CLIENT_QUOTAS => handleAlterClientQuotas(request)
-=======
-        case ApiKeys.BROKER_HEARTBEAT => handleBrokerHeartBeatRequest(request)
-        case ApiKeys.DECOMMISSION_BROKER => handleDecommissionBroker(request)
->>>>>>> cf22134f
         case _ => throw new ApiException(s"Unsupported ApiKey ${request.context.header.apiKey()}")
       }
     } catch {
