/*
 * Licensed to the Apache Software Foundation (ASF) under one or more
 * contributor license agreements. See the NOTICE file distributed with
 * this work for additional information regarding copyright ownership.
 * The ASF licenses this file to You under the Apache License, Version 2.0
 * (the "License"); you may not use this file except in compliance with
 * the License. You may obtain a copy of the License at
 *
 *    http://www.apache.org/licenses/LICENSE-2.0
 *
 * Unless required by applicable law or agreed to in writing, software
 * distributed under the License is distributed on an "AS IS" BASIS,
 * WITHOUT WARRANTIES OR CONDITIONS OF ANY KIND, either express or implied.
 * See the License for the specific language governing permissions and
 * limitations under the License.
 */
package org.apache.kafka.common.requests;

import org.apache.kafka.common.message.FetchResponseData;
import org.apache.kafka.common.message.AlterIsrResponseData;
import org.apache.kafka.common.network.NetworkSend;
import org.apache.kafka.common.network.Send;
import org.apache.kafka.common.protocol.ApiKeys;
import org.apache.kafka.common.protocol.Errors;
import org.apache.kafka.common.protocol.types.Struct;

import java.nio.ByteBuffer;
import java.util.Collection;
import java.util.Collections;
import java.util.HashMap;
import java.util.Map;
import java.util.stream.Collectors;
import java.util.stream.Stream;

public abstract class AbstractResponse implements AbstractRequestResponse {
    public static final int DEFAULT_THROTTLE_TIME = 0;

    protected Send toSend(String destination, ResponseHeader header, short apiVersion) {
        return new NetworkSend(destination, RequestUtils.serialize(header.toStruct(), toStruct(apiVersion)));
    }

    /**
     * Visible for testing, typically {@link #toSend(String, ResponseHeader, short)} should be used instead.
     */
    public ByteBuffer serialize(short version, ResponseHeader responseHeader) {
        return RequestUtils.serialize(responseHeader.toStruct(), toStruct(version));
    }

    /**
     * Visible for testing, typically {@link #toSend(String, ResponseHeader, short)} should be used instead.
     */
    public ByteBuffer serialize(ApiKeys apiKey, short version, int correlationId) {
        ResponseHeader header =
            new ResponseHeader(correlationId, apiKey.responseHeaderVersion(version));
        return RequestUtils.serialize(header.toStruct(), toStruct(version));
    }

    public abstract Map<Errors, Integer> errorCounts();

    protected Map<Errors, Integer> errorCounts(Errors error) {
        return Collections.singletonMap(error, 1);
    }

    protected Map<Errors, Integer> errorCounts(Stream<Errors> errors) {
        return errors.collect(Collectors.groupingBy(e -> e, Collectors.summingInt(e -> 1)));
    }

    protected Map<Errors, Integer> errorCounts(Collection<Errors> errors) {
        Map<Errors, Integer> errorCounts = new HashMap<>();
        for (Errors error : errors)
            updateErrorCounts(errorCounts, error);
        return errorCounts;
    }

    protected Map<Errors, Integer> apiErrorCounts(Map<?, ApiError> errors) {
        Map<Errors, Integer> errorCounts = new HashMap<>();
        for (ApiError apiError : errors.values())
            updateErrorCounts(errorCounts, apiError.error());
        return errorCounts;
    }

    protected void updateErrorCounts(Map<Errors, Integer> errorCounts, Errors error) {
        Integer count = errorCounts.getOrDefault(error, 0);
        errorCounts.put(error, count + 1);
    }

    protected abstract Struct toStruct(short version);

    public static AbstractResponse parseResponse(ApiKeys apiKey, Struct struct, short version) {
        switch (apiKey) {
            case PRODUCE:
                return new ProduceResponse(struct);
            case FETCH:
                return new FetchResponse<>(new FetchResponseData(struct, version));
            case LIST_OFFSETS:
                return new ListOffsetResponse(struct, version);
            case METADATA:
                return new MetadataResponse(struct, version);
            case OFFSET_COMMIT:
                return new OffsetCommitResponse(struct, version);
            case OFFSET_FETCH:
                return new OffsetFetchResponse(struct, version);
            case FIND_COORDINATOR:
                return new FindCoordinatorResponse(struct, version);
            case JOIN_GROUP:
                return new JoinGroupResponse(struct, version);
            case HEARTBEAT:
                return new HeartbeatResponse(struct, version);
            case LEAVE_GROUP:
                return new LeaveGroupResponse(struct, version);
            case SYNC_GROUP:
                return new SyncGroupResponse(struct, version);
            case STOP_REPLICA:
                return new StopReplicaResponse(struct, version);
            case CONTROLLED_SHUTDOWN:
                return new ControlledShutdownResponse(struct, version);
            case UPDATE_METADATA:
                return new UpdateMetadataResponse(struct, version);
            case LEADER_AND_ISR:
                return new LeaderAndIsrResponse(struct, version);
            case DESCRIBE_GROUPS:
                return new DescribeGroupsResponse(struct, version);
            case LIST_GROUPS:
                return new ListGroupsResponse(struct, version);
            case SASL_HANDSHAKE:
                return new SaslHandshakeResponse(struct, version);
            case API_VERSIONS:
                return ApiVersionsResponse.fromStruct(struct, version);
            case CREATE_TOPICS:
                return new CreateTopicsResponse(struct, version);
            case DELETE_TOPICS:
                return new DeleteTopicsResponse(struct, version);
            case DELETE_RECORDS:
                return new DeleteRecordsResponse(struct, version);
            case INIT_PRODUCER_ID:
                return new InitProducerIdResponse(struct, version);
            case OFFSET_FOR_LEADER_EPOCH:
                return new OffsetsForLeaderEpochResponse(struct);
            case ADD_PARTITIONS_TO_TXN:
                return new AddPartitionsToTxnResponse(struct, version);
            case ADD_OFFSETS_TO_TXN:
                return new AddOffsetsToTxnResponse(struct, version);
            case END_TXN:
                return new EndTxnResponse(struct, version);
            case WRITE_TXN_MARKERS:
                return new WriteTxnMarkersResponse(struct, version);
            case TXN_OFFSET_COMMIT:
                return new TxnOffsetCommitResponse(struct, version);
            case DESCRIBE_ACLS:
                return new DescribeAclsResponse(struct, version);
            case CREATE_ACLS:
                return new CreateAclsResponse(struct, version);
            case DELETE_ACLS:
                return new DeleteAclsResponse(struct, version);
            case DESCRIBE_CONFIGS:
                return new DescribeConfigsResponse(struct, version);
            case ALTER_CONFIGS:
                return new AlterConfigsResponse(struct, version);
            case ALTER_REPLICA_LOG_DIRS:
                return new AlterReplicaLogDirsResponse(struct);
            case DESCRIBE_LOG_DIRS:
                return new DescribeLogDirsResponse(struct, version);
            case SASL_AUTHENTICATE:
                return new SaslAuthenticateResponse(struct, version);
            case CREATE_PARTITIONS:
                return new CreatePartitionsResponse(struct, version);
            case CREATE_DELEGATION_TOKEN:
                return new CreateDelegationTokenResponse(struct, version);
            case RENEW_DELEGATION_TOKEN:
                return new RenewDelegationTokenResponse(struct, version);
            case EXPIRE_DELEGATION_TOKEN:
                return new ExpireDelegationTokenResponse(struct, version);
            case DESCRIBE_DELEGATION_TOKEN:
                return new DescribeDelegationTokenResponse(struct, version);
            case DELETE_GROUPS:
                return new DeleteGroupsResponse(struct, version);
            case ELECT_LEADERS:
                return new ElectLeadersResponse(struct, version);
            case INCREMENTAL_ALTER_CONFIGS:
                return new IncrementalAlterConfigsResponse(struct, version);
            case ALTER_PARTITION_REASSIGNMENTS:
                return new AlterPartitionReassignmentsResponse(struct, version);
            case LIST_PARTITION_REASSIGNMENTS:
                return new ListPartitionReassignmentsResponse(struct, version);
            case OFFSET_DELETE:
                return new OffsetDeleteResponse(struct, version);
            case DESCRIBE_CLIENT_QUOTAS:
                return new DescribeClientQuotasResponse(struct, version);
            case ALTER_CLIENT_QUOTAS:
                return new AlterClientQuotasResponse(struct, version);
            case DESCRIBE_USER_SCRAM_CREDENTIALS:
                return new DescribeUserScramCredentialsResponse(struct, version);
            case ALTER_USER_SCRAM_CREDENTIALS:
                return new AlterUserScramCredentialsResponse(struct, version);
            case VOTE:
                return new VoteResponse(struct, version);
            case BEGIN_QUORUM_EPOCH:
                return new BeginQuorumEpochResponse(struct, version);
            case END_QUORUM_EPOCH:
                return new EndQuorumEpochResponse(struct, version);
            case DESCRIBE_QUORUM:
                return new DescribeQuorumResponse(struct, version);
            case ALTER_ISR:
                return new AlterIsrResponse(new AlterIsrResponseData(struct, version));
<<<<<<< HEAD
            case BROKER_HEARTBEAT:
                return new BrokerHeartbeatResponse(struct, version);
            case CONTROLLER_HEARTBEAT:
                return new ControllerHeartbeatResponse(struct, version);
=======
            case UPDATE_FEATURES:
                return new UpdateFeaturesResponse(struct, version);
            case BROKER_REGISTRATION:
                return new BrokerRegistrationResponse(struct, version);
            case BROKER_HEARTBEAT:
                return new BrokerHeartbeatResponse(struct, version);
>>>>>>> 62a8b888
            default:
                throw new AssertionError(String.format("ApiKey %s is not currently handled in `parseResponse`, the " +
                        "code should be updated to do so.", apiKey));
        }
    }

    /**
     * Returns whether or not client should throttle upon receiving a response of the specified version with a non-zero
     * throttle time. Client-side throttling is needed when communicating with a newer version of broker which, on
     * quota violation, sends out responses before throttling.
     */
    public boolean shouldClientThrottle(short version) {
        return false;
    }

    public int throttleTimeMs() {
        return DEFAULT_THROTTLE_TIME;
    }

    public String toString(short version) {
        return toStruct(version).toString();
    }
}<|MERGE_RESOLUTION|>--- conflicted
+++ resolved
@@ -202,19 +202,12 @@
                 return new DescribeQuorumResponse(struct, version);
             case ALTER_ISR:
                 return new AlterIsrResponse(new AlterIsrResponseData(struct, version));
-<<<<<<< HEAD
-            case BROKER_HEARTBEAT:
-                return new BrokerHeartbeatResponse(struct, version);
-            case CONTROLLER_HEARTBEAT:
-                return new ControllerHeartbeatResponse(struct, version);
-=======
             case UPDATE_FEATURES:
                 return new UpdateFeaturesResponse(struct, version);
             case BROKER_REGISTRATION:
                 return new BrokerRegistrationResponse(struct, version);
             case BROKER_HEARTBEAT:
                 return new BrokerHeartbeatResponse(struct, version);
->>>>>>> 62a8b888
             default:
                 throw new AssertionError(String.format("ApiKey %s is not currently handled in `parseResponse`, the " +
                         "code should be updated to do so.", apiKey));
