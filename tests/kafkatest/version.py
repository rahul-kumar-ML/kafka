--- conflicted
+++ resolved
@@ -122,11 +122,7 @@
         return DEV_BRANCH
 
 DEV_BRANCH = KafkaVersion("dev")
-<<<<<<< HEAD
-DEV_VERSION = KafkaVersion("3.6.1-SNAPSHOT")
-=======
 DEV_VERSION = KafkaVersion("7.6.0-0")
->>>>>>> be8c4ec2
 
 LATEST_METADATA_VERSION = "3.6"
 
