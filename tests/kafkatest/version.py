# Licensed to the Apache Software Foundation (ASF) under one or more
# contributor license agreements.  See the NOTICE file distributed with
# this work for additional information regarding copyright ownership.
# The ASF licenses this file to You under the Apache License, Version 2.0
# (the "License"); you may not use this file except in compliance with
# the License.  You may obtain a copy of the License at
#
#    http://www.apache.org/licenses/LICENSE-2.0
#
# Unless required by applicable law or agreed to in writing, software
# distributed under the License is distributed on an "AS IS" BASIS,
# WITHOUT WARRANTIES OR CONDITIONS OF ANY KIND, either express or implied.
# See the License for the specific language governing permissions and
# limitations under the License.


from distutils.version import LooseVersion
from kafkatest.utils import kafkatest_version


class KafkaVersion(LooseVersion):
    """Container for kafka versions which makes versions simple to compare.

    distutils.version.LooseVersion (and StrictVersion) has robust comparison and ordering logic.

    Example:

        v10 = KafkaVersion("0.10.0")
        v9 = KafkaVersion("0.9.0.1")
        assert v10 > v9  # assertion passes!
    """
    def __init__(self, version_string):
        self.is_dev = (version_string.lower() == "dev")
        if self.is_dev:
            version_string = kafkatest_version()

            # Drop dev suffix if present
            dev_suffix_index = version_string.find(".dev")
            if dev_suffix_index >= 0:
                version_string = version_string[:dev_suffix_index]

        # Don't use the form super.(...).__init__(...) because
        # LooseVersion is an "old style" python class
        LooseVersion.__init__(self, version_string)

    def __str__(self):
        if self.is_dev:
            return "dev"
        else:
            return LooseVersion.__str__(self)

    def _cmp(self, other):
        if isinstance(other, str):
            other = KafkaVersion(other)

        if other.is_dev:
            if self.is_dev:
                return 0
            return -1
        elif self.is_dev:
            return 1

        return LooseVersion._cmp(self, other)

    def consumer_supports_bootstrap_server(self):
        """
        Kafka supported a new consumer beginning with v0.9.0 where
        we can specify --bootstrap-server instead of --zookeeper.

        This version also allowed a --consumer-config file where we could specify
        a security protocol other than PLAINTEXT.

        :return: true if the version of Kafka supports a new consumer with --bootstrap-server
        """
        return self >= V_0_9_0_0

    def supports_named_listeners(self):
        return self >= V_0_10_2_0

    def acl_command_supports_bootstrap_server(self):
        return self >= V_2_1_0

    def topic_command_supports_bootstrap_server(self):
        return self >= V_2_3_0

    def topic_command_supports_if_not_exists_with_bootstrap_server(self):
        return self >= V_2_6_0

    def supports_tls_to_zookeeper(self):
        # indicate if KIP-515 is available
        return self >= V_2_5_0

    def reassign_partitions_command_supports_bootstrap_server(self):
        return self >= V_2_5_0

    def kafka_configs_command_uses_bootstrap_server(self):
        # everything except User SCRAM Credentials (KIP-554)
        return self >= V_2_6_0

    def kafka_configs_command_uses_bootstrap_server_scram(self):
        # User SCRAM Credentials (KIP-554)
        return self >= V_2_7_0

    def supports_topic_ids_when_using_zk(self):
        # Supports topic IDs as described by KIP-516.
        # Self-managed clusters always support topic ID, so this method only applies to ZK clusters.
        return self >= V_2_8_0

    def supports_fk_joins(self):
        # while we support FK joins since 2.4, rolling upgrade is broken in older versions
        # it's only fixed in 3.3.3 (unreleased) and 3.4.0
        # -> https://issues.apache.org/jira/browse/KAFKA-14646
        return hasattr(self, "version") and self >= V_3_4_0

def get_version(node=None):
    """Return the version attached to the given node.
    Default to DEV_BRANCH if node or node.version is undefined (aka None)
    """
    if node is not None and hasattr(node, "version") and node.version is not None:
        return node.version
    else:
        return DEV_BRANCH

DEV_BRANCH = KafkaVersion("dev")
<<<<<<< HEAD
DEV_VERSION = KafkaVersion("3.4.2-SNAPSHOT")
=======
DEV_VERSION = KafkaVersion("7.4.4-0-ccs")
>>>>>>> 38e066ad

LATEST_METADATA_VERSION = "3.3"

# 0.8.2.x versions
V_0_8_2_1 = KafkaVersion("0.8.2.1")
V_0_8_2_2 = KafkaVersion("0.8.2.2")
LATEST_0_8_2 = V_0_8_2_2

# 0.9.0.x versions
V_0_9_0_0 = KafkaVersion("0.9.0.0")
V_0_9_0_1 = KafkaVersion("0.9.0.1")
LATEST_0_9 = V_0_9_0_1

# 0.10.0.x versions
V_0_10_0_0 = KafkaVersion("0.10.0.0")
V_0_10_0_1 = KafkaVersion("0.10.0.1")
LATEST_0_10_0 = V_0_10_0_1

# 0.10.1.x versions
V_0_10_1_0 = KafkaVersion("0.10.1.0")
V_0_10_1_1 = KafkaVersion("0.10.1.1")
LATEST_0_10_1 = V_0_10_1_1

# 0.10.2.x versions
V_0_10_2_0 = KafkaVersion("0.10.2.0")
V_0_10_2_1 = KafkaVersion("0.10.2.1")
V_0_10_2_2 = KafkaVersion("0.10.2.2")
LATEST_0_10_2 = V_0_10_2_2

LATEST_0_10 = LATEST_0_10_2

# 0.11.0.x versions
V_0_11_0_0 = KafkaVersion("0.11.0.0")
V_0_11_0_1 = KafkaVersion("0.11.0.1")
V_0_11_0_2 = KafkaVersion("0.11.0.2")
V_0_11_0_3 = KafkaVersion("0.11.0.3")
LATEST_0_11_0 = V_0_11_0_3
LATEST_0_11 = LATEST_0_11_0

# 1.0.x versions
V_1_0_0 = KafkaVersion("1.0.0")
V_1_0_1 = KafkaVersion("1.0.1")
V_1_0_2 = KafkaVersion("1.0.2")
LATEST_1_0 = V_1_0_2

# 1.1.x versions
V_1_1_0 = KafkaVersion("1.1.0")
V_1_1_1 = KafkaVersion("1.1.1")
LATEST_1_1 = V_1_1_1

# 2.0.x versions
V_2_0_0 = KafkaVersion("2.0.0")
V_2_0_1 = KafkaVersion("2.0.1")
LATEST_2_0 = V_2_0_1

# 2.1.x versions
V_2_1_0 = KafkaVersion("2.1.0")
V_2_1_1 = KafkaVersion("2.1.1")
LATEST_2_1 = V_2_1_1

# 2.2.x versions
V_2_2_0 = KafkaVersion("2.2.0")
V_2_2_1 = KafkaVersion("2.2.1")
V_2_2_2 = KafkaVersion("2.2.2")
LATEST_2_2 = V_2_2_2

# 2.3.x versions
V_2_3_0 = KafkaVersion("2.3.0")
V_2_3_1 = KafkaVersion("2.3.1")
LATEST_2_3 = V_2_3_1

# 2.4.x versions
V_2_4_0 = KafkaVersion("2.4.0")
V_2_4_1 = KafkaVersion("2.4.1")
LATEST_2_4 = V_2_4_1

# 2.5.x versions
V_2_5_0 = KafkaVersion("2.5.0")
V_2_5_1 = KafkaVersion("2.5.1")
LATEST_2_5 = V_2_5_1

# 2.6.x versions
V_2_6_0 = KafkaVersion("2.6.0")
V_2_6_1 = KafkaVersion("2.6.1")
V_2_6_2 = KafkaVersion("2.6.2")
V_2_6_3 = KafkaVersion("2.6.3")
LATEST_2_6 = V_2_6_3

# 2.7.x versions
V_2_7_0 = KafkaVersion("2.7.0")
V_2_7_1 = KafkaVersion("2.7.1")
V_2_7_2 = KafkaVersion("2.7.2")
LATEST_2_7 = V_2_7_2

# 2.8.x versions
V_2_8_0 = KafkaVersion("2.8.0")
V_2_8_1 = KafkaVersion("2.8.1")
V_2_8_2 = KafkaVersion("2.8.2")
LATEST_2_8 = V_2_8_2

# 3.0.x versions
V_3_0_0 = KafkaVersion("3.0.0")
V_3_0_1 = KafkaVersion("3.0.1")
V_3_0_2 = KafkaVersion("3.0.2")
LATEST_3_0 = V_3_0_2

# 3.1.x versions
V_3_1_0 = KafkaVersion("3.1.0")
V_3_1_1 = KafkaVersion("3.1.1")
V_3_1_2 = KafkaVersion("3.1.2")
LATEST_3_1 = V_3_1_2

# 3.2.x versions
V_3_2_0 = KafkaVersion("3.2.0")
V_3_2_1 = KafkaVersion("3.2.1")
V_3_2_2 = KafkaVersion("3.2.2")
V_3_2_3 = KafkaVersion("3.2.3")
LATEST_3_2 = V_3_2_3

# 3.3.x versions
V_3_3_0 = KafkaVersion("3.3.0")
V_3_3_1 = KafkaVersion("3.3.1")
V_3_3_2 = KafkaVersion("3.3.2")
LATEST_3_3 = V_3_3_2

# 3.4.x versions
V_3_4_0 = KafkaVersion("3.4.0")
V_3_4_1 = KafkaVersion("3.4.1")
LATEST_3_4 = V_3_4_1<|MERGE_RESOLUTION|>--- conflicted
+++ resolved
@@ -122,11 +122,7 @@
         return DEV_BRANCH
 
 DEV_BRANCH = KafkaVersion("dev")
-<<<<<<< HEAD
-DEV_VERSION = KafkaVersion("3.4.2-SNAPSHOT")
-=======
 DEV_VERSION = KafkaVersion("7.4.4-0-ccs")
->>>>>>> 38e066ad
 
 LATEST_METADATA_VERSION = "3.3"
 
