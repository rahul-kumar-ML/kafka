--- conflicted
+++ resolved
@@ -2523,30 +2523,6 @@
                                  final List<ConnectorTaskId> assignedTasks,
                                  int delay) {
         member.ensureActive();
-<<<<<<< HEAD
-        PowerMock.expectLastCall().andAnswer(new IAnswer<Object>() {
-            @Override
-            public Object answer() throws Throwable {
-                ExtendedAssignment assignment;
-                if (!revokedConnectors.isEmpty() || !revokedTasks.isEmpty()) {
-                    rebalanceListener.onRevoked(leader, revokedConnectors, revokedTasks);
-                }
-
-                if (connectProtocolVersion == CONNECT_PROTOCOL_V0) {
-                    assignment = new ExtendedAssignment(
-                            connectProtocolVersion, error, leader, leaderUrl, offset,
-                            assignedConnectors, assignedTasks,
-                            Collections.emptyList(), Collections.emptyList(), 0);
-                } else {
-                    assignment = new ExtendedAssignment(
-                            connectProtocolVersion, error, leader, leaderUrl, offset,
-                            new ArrayList<>(assignedConnectors), new ArrayList<>(assignedTasks),
-                            new ArrayList<>(revokedConnectors), new ArrayList<>(revokedTasks), delay);
-                }
-                rebalanceListener.onAssigned(assignment, 3);
-                time.sleep(100L);
-                return null;
-=======
         PowerMock.expectLastCall().andAnswer(() -> {
             ExtendedAssignment assignment;
             if (!revokedConnectors.isEmpty() || !revokedTasks.isEmpty()) {
@@ -2563,7 +2539,6 @@
                         connectProtocolVersion, error, leader, leaderUrl, offset,
                         new ArrayList<>(assignedConnectors), new ArrayList<>(assignedTasks),
                         new ArrayList<>(revokedConnectors), new ArrayList<>(revokedTasks), delay);
->>>>>>> 439251be
             }
             rebalanceListener.onAssigned(assignment, 3);
             time.sleep(100L);
