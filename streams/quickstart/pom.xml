--- conflicted
+++ resolved
@@ -22,11 +22,7 @@
     <groupId>org.apache.kafka</groupId>
     <artifactId>streams-quickstart</artifactId>
     <packaging>pom</packaging>
-<<<<<<< HEAD
-    <version>3.4.2-SNAPSHOT</version>
-=======
     <version>7.4.4-0-ccs</version>
->>>>>>> 38e066ad
 
     <name>Kafka Streams :: Quickstart</name>
 
